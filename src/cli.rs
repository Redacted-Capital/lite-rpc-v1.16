use clap::Parser;
use solana_cli_config::ConfigInput;

/// Holds the configuration for a single run of the benchmark
#[derive(Parser, Debug)]
#[command(
    version,
    about = "A lite version of solana rpc to send and confirm transactions.",
    long_about = "Lite rpc is optimized to send and confirm transactions for solana blockchain. \
    When it recieves a transaction it will directly send it to next few leaders. It then adds the signature into internal map. It listen to block subscriptions for confirmed and finalized blocks. \
    It also has a websocket port for subscription to onSlotChange and onSignature subscriptions. \
    "
)]
pub struct Args {
<<<<<<< HEAD
    #[arg(short, long, default_value_t = String::from("8899"))]
    pub port: String,
    #[arg(short, long, default_value_t = String::from("8900"))]
    pub subscription_port: String,
=======
    #[arg(short, long, default_value_t = 8899)]
    pub port: u16,
    #[arg(short, long, default_value_t = 8900)]
    pub subscription_port: u16,
>>>>>>> 17294a00
    #[arg(short, long, default_value_t = String::from("http://localhost:8899"))]
    pub rpc_url: String,
    #[arg(short, long,  default_value_t = String::from("http://localhost:8900"))]
    pub websocket_url: String,
}

impl Args {
    pub fn resolve_address(&mut self) {
        if self.rpc_url.is_empty() {
            let (_, rpc_url) = ConfigInput::compute_json_rpc_url_setting(
                self.rpc_url.as_str(),
                &ConfigInput::default().json_rpc_url,
            );
            self.rpc_url = rpc_url;
        }
        if self.websocket_url.is_empty() {
            let (_, ws_url) = ConfigInput::compute_websocket_url_setting(
                &self.websocket_url.as_str(),
                "",
                self.rpc_url.as_str(),
                "",
            );
            self.websocket_url = ws_url;
        }
    }
}<|MERGE_RESOLUTION|>--- conflicted
+++ resolved
@@ -12,17 +12,10 @@
     "
 )]
 pub struct Args {
-<<<<<<< HEAD
     #[arg(short, long, default_value_t = String::from("8899"))]
     pub port: String,
     #[arg(short, long, default_value_t = String::from("8900"))]
     pub subscription_port: String,
-=======
-    #[arg(short, long, default_value_t = 8899)]
-    pub port: u16,
-    #[arg(short, long, default_value_t = 8900)]
-    pub subscription_port: u16,
->>>>>>> 17294a00
     #[arg(short, long, default_value_t = String::from("http://localhost:8899"))]
     pub rpc_url: String,
     #[arg(short, long,  default_value_t = String::from("http://localhost:8900"))]
