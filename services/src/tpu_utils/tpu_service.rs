--- conflicted
+++ resolved
@@ -26,12 +26,9 @@
     sync::RwLock,
     time::{Duration, Instant},
 };
-<<<<<<< HEAD
 use crate::tpu_utils::quic_proxy_connection_manager::QuicProxyConnectionManager;
 use crate::tpu_utils::tpu_connection_path::TpuConnectionPath;
 use crate::tpu_utils::tpu_service::ConnectionManager::{DirectTpu, QuicProxy};
-=======
->>>>>>> 778e8b32
 
 lazy_static::lazy_static! {
     static ref NB_CLUSTER_NODES: GenericGauge<prometheus::core::AtomicI64> =
@@ -56,10 +53,7 @@
     pub maximum_transaction_in_queue: usize,
     pub maximum_number_of_errors: usize,
     pub quic_connection_params: QuicConnectionParameters,
-<<<<<<< HEAD
     pub tpu_connection_path: TpuConnectionPath,
-=======
->>>>>>> 778e8b32
 }
 
 #[derive(Clone)]
@@ -68,25 +62,18 @@
     estimated_slot: Arc<AtomicU64>,
     rpc_client: Arc<RpcClient>,
     broadcast_sender: Arc<tokio::sync::broadcast::Sender<(String, Vec<u8>)>>,
-<<<<<<< HEAD
     connection_manager: ConnectionManager,
-=======
-    tpu_connection_manager: Arc<TpuConnectionManager>,
->>>>>>> 778e8b32
     identity_stakes: Arc<RwLock<IdentityStakes>>,
     txs_sent_store: TxStore,
     leader_schedule: Arc<LeaderSchedule>,
     config: TpuServiceConfig,
     identity: Pubkey,
-<<<<<<< HEAD
 }
 
 #[derive(Clone)]
 enum ConnectionManager {
     DirectTpu { tpu_connection_manager: Arc<TpuConnectionManager> },
     QuicProxy { quic_proxy_connection_manager: Arc<QuicProxyConnectionManager> },
-=======
->>>>>>> 778e8b32
 }
 
 impl TpuService {
@@ -104,7 +91,6 @@
         )
         .expect("Failed to initialize QUIC client certificates");
 
-<<<<<<< HEAD
         let connection_manager =
             match config.tpu_connection_path {
                 TpuConnectionPath::QuicDirectPath => {
@@ -124,10 +110,6 @@
                     }
                 }
             };
-=======
-        let tpu_connection_manager =
-            TpuConnectionManager::new(certificate, key, config.fanout_slots as usize).await;
->>>>>>> 778e8b32
 
         Ok(Self {
             current_slot: Arc::new(AtomicU64::new(current_slot)),
@@ -135,11 +117,7 @@
             leader_schedule: Arc::new(LeaderSchedule::new(config.number_of_leaders_to_cache)),
             rpc_client,
             broadcast_sender: Arc::new(sender),
-<<<<<<< HEAD
             connection_manager,
-=======
-            tpu_connection_manager: Arc::new(tpu_connection_manager),
->>>>>>> 778e8b32
             identity_stakes: Arc::new(RwLock::new(IdentityStakes::default())),
             txs_sent_store,
             identity: identity.pubkey(),
@@ -203,7 +181,6 @@
 
         let identity_stakes = self.identity_stakes.read().await;
 
-<<<<<<< HEAD
         match &self.connection_manager {
             DirectTpu {
                 tpu_connection_manager,
@@ -226,22 +203,8 @@
                 ).await;
             }
         }
-
-    }
-
-=======
-        self.tpu_connection_manager
-            .update_connections(
-                self.broadcast_sender.clone(),
-                connections_to_keep,
-                *identity_stakes,
-                self.txs_sent_store.clone(),
-                self.config.quic_connection_params,
-            )
-            .await;
-    }
-
->>>>>>> 778e8b32
+    }
+
     fn update_current_slot(
         &self,
         update_notifier: tokio::sync::mpsc::UnboundedSender<u64>,
